--- conflicted
+++ resolved
@@ -44,11 +44,7 @@
     from PyCo.ContactMechanics import ExpPotential
     from PyCo.SolidMechanics import (FreeFFTElasticHalfSpace,
                                      PeriodicFFTElasticHalfSpace)
-<<<<<<< HEAD
-    from PyCo.Topography import Sphere
-=======
     from PyCo.Topography import make_sphere
->>>>>>> 3007dc52
     from PyCo.System import make_system, SmoothContactSystem
 except ImportError as err:
     import sys
