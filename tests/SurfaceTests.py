--- conflicted
+++ resolved
@@ -46,14 +46,11 @@
 from PyCo.Topography import (Topography, UniformLineScan, NonuniformLineScan, make_sphere, read, read_asc, read_di,
                              read_h5, read_hgt, read_ibw, read_mat, read_opd, read_x3p, read_xyz)
 from PyCo.Topography.FromFile import detect_format, get_unit_conversion_factor, is_binary_stream
-<<<<<<< HEAD
 from PyCo.Topography.Generation import RandomSurfaceGaussian
 import PyCo.Topography.ParallelFromFile
 from PyCo.Topography.ParallelFromFile import TopographyLoaderNPY, TopographyLoaderH5
-=======
 from PyCo.Topography.Generation import fourier_synthesis
 
->>>>>>> 33bf071c
 from .PyCoTest import PyCoTestCase
 
 
@@ -248,7 +245,7 @@
 
         x = np.array((0, 1, 2, 3, 4))
         h = 2 * x
-        t = UniformLineScan(h, 5)
+        t = UniformLineScan(x, h)
         self.assertEqual(t.dim, 1)
 
     def test_positions_and_heights(self):
@@ -625,6 +622,7 @@
         self.assertIsNone(surf.info['unit'])
 
         bw = surf.bandwidth()
+        print(bw)
         self.assertAlmostEqual(bw[0], (8*1.+2*0.5/10)/9)
         self.assertAlmostEqual(bw[1], 9)
 
@@ -889,6 +887,7 @@
         self.assertEqual(detect_format('tests/file_format_examples/example1.mat'), 'mat')
         self.assertEqual(detect_format('tests/file_format_examples/example.asc'), 'xyz')
         self.assertEqual(detect_format('tests/file_format_examples/line_scan_1_minimal_spaces.asc'), 'xyz')
+
 
 class matSurfaceTest(unittest.TestCase):
     def setUp(self):
@@ -1198,7 +1197,6 @@
                     assert_array_equal(x.positions(), y.positions())
                     assert_array_equal(x.heights(), y.heights())
 
-<<<<<<< HEAD
 class UnknownFileFormatGivenTest(unittest.TestCase):
 
     def test_read(self):
@@ -1214,7 +1212,6 @@
     def test_read(self):
         with self.assertRaises(PyCo.Topography.ParallelFromFile.CannotDetectFileFormat):
             PyCo.Topography.ParallelFromFile.read('tests/file_format_examples/surface.2048x2048.h5', format="npy")
-=======
 
 class ScalarParametersTest(PyCoTestCase):
     @unittest.skip
@@ -1242,5 +1239,4 @@
         t = fourier_synthesis((128, ), (1, ), 0.8, rms_slope=0.1).to_nonuniform()
         x = t.positions()
         self.assertAlmostEqual(t.x_range[0], x[0])
-        self.assertAlmostEqual(t.x_range[1], x[-1])
->>>>>>> 33bf071c
+        self.assertAlmostEqual(t.x_range[1], x[-1])