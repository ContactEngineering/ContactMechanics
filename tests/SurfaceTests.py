--- conflicted
+++ resolved
@@ -50,11 +50,8 @@
     from PyCo.Topography.FromFile import detect_format, get_unit_conversion_factor, is_binary_stream
     from PyCo.Topography.Generation import RandomSurfaceGaussian
 
-    from tests.PyCoTest import PyCoTestCase
-
 except ImportError as err:
     import sys
-
     print(err)
     sys.exit(-1)
 
@@ -62,38 +59,35 @@
 class NumpyTxtSurfaceTest(unittest.TestCase):
     def setUp(self):
         pass
-
     def test_saving_loading_and_sphere(self):
-        l = 8 + 4 * rand()  # domain size (edge lenght of square)
-        R = 17 + 6 * rand()  # sphere radius
-        res = 2  # resolution
-        x_c = l * rand()  # coordinates of center
-        y_c = l * rand()
-        x = np.arange(res, dtype=float) * l / res - x_c
-        y = np.arange(res, dtype=float) * l / res - y_c
+        l = 8+4*rand()  # domain size (edge lenght of square)
+        R = 17+6*rand() # sphere radius
+        res = 2        # resolution
+        x_c = l*rand()  # coordinates of center
+        y_c = l*rand()
+        x = np.arange(res, dtype = float)*l/res-x_c
+        y = np.arange(res, dtype = float)*l/res-y_c
         r2 = np.zeros((res, res))
         for i in range(res):
             for j in range(res):
-                r2[i, j] = x[i] ** 2 + y[j] ** 2
-        h = np.sqrt(R ** 2 - r2) - R  # profile of sphere
+                r2[i,j] = x[i]**2 + y[j]**2
+        h = np.sqrt(R**2-r2)-R # profile of sphere
 
         S1 = UniformNumpyTopography(h)
         with tmp_dir() as dir:
-            fname = os.path.join(dir, "surface")
+            fname = os.path.join(dir,"surface")
             S1.save(fname)
             # For some reason, this does not find the file...
-            # S2 = read_asc(fname)
+            #S2 = read_asc(fname)
             S2 = S1
 
         S3 = Sphere(R, (res, res), (l, l), (x_c, y_c))
         self.assertTrue(np.array_equal(S1.array(), S2.array()))
         self.assertTrue(np.array_equal(S1.array(), S3.array()), )
 
-
 class NumpyAscSurfaceTest(unittest.TestCase):
     def setUp(self):
         pass
-
     def test_example1(self):
         surf = read_asc('tests/file_format_examples/example1.txt')
         self.assertEqual(surf.shape, (1024, 1024))
@@ -103,7 +97,6 @@
         self.assertAlmostEqual(rms_slope(surf), 0.45604053876290829)
         self.assertTrue(surf.is_uniform)
         self.assertEqual(surf.unit, 'nm')
-
     def test_example2(self):
         surf = read_asc('tests/file_format_examples/example2.txt')
         self.assertEqual(surf.shape, (650, 650))
@@ -113,7 +106,6 @@
         self.assertAlmostEqual(rms_slope(surf), 0.35157901772258338)
         self.assertTrue(surf.is_uniform)
         self.assertEqual(surf.unit, 'm')
-
     def test_example3(self):
         surf = read_asc('tests/file_format_examples/example3.txt')
         self.assertEqual(surf.shape, (256, 256))
@@ -123,7 +115,6 @@
         self.assertAlmostEqual(rms_slope(surf), 0.19231536279425226)
         self.assertTrue(surf.is_uniform)
         self.assertEqual(surf.unit, 'm')
-
     def test_example4(self):
         surf = read_asc('tests/file_format_examples/example4.txt')
         self.assertEqual(surf.shape, (305, 75))
@@ -135,8 +126,6 @@
         self.assertTrue(surf.is_uniform)
         self.assertEqual(surf.unit, 'm')
 
-<<<<<<< HEAD
-=======
         # test setting the size
         surf.size = 1,2
         self.assertAlmostEqual(surf.size[0], 1)
@@ -164,27 +153,19 @@
         surf.unit = 'km'
         self.assertEqual(surf.unit, 'km')
 
->>>>>>> 6fc67613
 
 class DetrendedSurfaceTest(unittest.TestCase):
     def setUp(self):
         pass
-
     def test_smooth_flat(self):
         a = 1.2
         b = 2.5
         d = .2
-<<<<<<< HEAD
-        arr = np.arange(5) * a + d
-        arr = arr + np.arange(6).reshape((-1, 1)) * b
-        surf = DetrendedTopography(UniformNumpyTopography(arr), detrend_mode='slope')
-=======
         arr = np.arange(5)*a+d
         arr = arr + np.arange(6).reshape((-1, 1))*b
 
         surf = DetrendedTopography(UniformNumpyTopography(arr, size=(1,1)), detrend_mode='slope')
         # WORKAROUND: added size to surface here, because otherwise slope makes no sense
->>>>>>> 6fc67613
         self.assertTrue(surf.is_uniform)
         self.assertAlmostEqual(surf[...].mean(), 0)
         self.assertAlmostEqual(rms_slope(surf), 0)
@@ -203,14 +184,9 @@
         self.assertAlmostEqual(rms_height(surf), rms_height(surf2))
 
         x, y, z = surf2.points()
-<<<<<<< HEAD
-        self.assertAlmostEqual(np.mean(np.diff(x[:, 0])), surf2.size[0] / surf2.resolution[0])
-        self.assertAlmostEqual(np.mean(np.diff(y[0, :])), surf2.size[1] / surf2.resolution[1])
-=======
         self.assertAlmostEqual(np.mean(np.diff(x[:, 0])), surf2.size[0]/surf2.resolution[0])
         self.assertAlmostEqual(np.mean(np.diff(y[0, :])), surf2.size[1]/surf2.resolution[1])
 
->>>>>>> 6fc67613
 
     def test_smooth_curved(self):
         a = 1.2
@@ -221,26 +197,17 @@
         f = 5.5
         x = np.arange(5).reshape((1, -1))
         y = np.arange(6).reshape((-1, 1))
-        arr = f + x * a + y * b + x * x * c + y * y * d + x * y * e
+        arr = f+x*a+y*b+x*x*c+y*y*d+x*y*e
         surf = DetrendedTopography(UniformNumpyTopography(arr, size=(3., 2.5)), detrend_mode='curvature')
         self.assertTrue(surf.is_uniform)
-<<<<<<< HEAD
-        self.assertAlmostEqual(surf.coeffs[0], -2 * b)
-        self.assertAlmostEqual(surf.coeffs[1], -2 * a)
-        self.assertAlmostEqual(surf.coeffs[2], -4 * d)
-        self.assertAlmostEqual(surf.coeffs[3], -4 * c)
-        self.assertAlmostEqual(surf.coeffs[4], -4 * e)
-=======
         self.assertAlmostEqual(surf.coeffs[0], -b)
         self.assertAlmostEqual(surf.coeffs[1], -a)
         self.assertAlmostEqual(surf.coeffs[2], -d)
         self.assertAlmostEqual(surf.coeffs[3], -c)
         self.assertAlmostEqual(surf.coeffs[4], -e)
->>>>>>> 6fc67613
         self.assertAlmostEqual(surf.coeffs[5], -f)
         self.assertAlmostEqual(surf.rms_height(), 0.0)
         self.assertAlmostEqual(surf.rms_slope(), 0.0)
-
     def test_randomly_rough(self):
         surface = RandomSurfaceGaussian((512, 512), (1., 1.), 0.8, rms_height=1).get_surface()
         self.assertTrue(surface.is_uniform)
@@ -252,25 +219,21 @@
         self.assertTrue(untilt2.is_uniform)
         self.assertTrue(untilt1.rms_height() < untilt2.rms_height())
         self.assertTrue(untilt1.rms_slope() > untilt2.rms_slope())
-
     def test_nonuniform(self):
         surf = read_xyz('tests/file_format_examples/example.asc')
         self.assertFalse(surf.is_uniform)
         surf = DetrendedTopography(surf, detrend_mode='height')
         self.assertFalse(surf.is_uniform)
-
     def test_uniform_linear(self):
-        x = np.linspace(0, 10, 11) ** 2
-        y = 1.8 * x + 1.2
+        x = np.linspace(0, 10, 11)**2
+        y = 1.8*x+1.2
         surf = DetrendedTopography(NonuniformNumpyTopography(x, y), detrend_mode='height')
         self.assertAlmostEqual(surf.mean(), 0.0)
         self.assertAlmostEqual(surf.rms_slope(), 0.0)
 
-
 class DetectFormatTest(unittest.TestCase):
     def setUp(self):
         pass
-
     def test_detection(self):
         self.assertEqual(detect_format('tests/file_format_examples/example1.di'), 'di')
         self.assertEqual(detect_format('tests/file_format_examples/example2.di'), 'di')
@@ -281,11 +244,9 @@
         self.assertEqual(detect_format('tests/file_format_examples/example.asc'), 'xyz')
         self.assertEqual(detect_format('tests/file_format_examples/line_scan_1_minimal_spaces.asc'), 'xyz')
 
-
 class matSurfaceTest(unittest.TestCase):
     def setUp(self):
         pass
-
     def test_read(self):
         surface = read_mat('tests/file_format_examples/example1.mat')
         nx, ny = surface.shape
@@ -294,11 +255,9 @@
         self.assertAlmostEqual(surface.rms_height(), 1.234061e-07)
         self.assertTrue(surface.is_uniform)
 
-
 class x3pSurfaceTest(unittest.TestCase):
     def setUp(self):
         pass
-
     def test_read(self):
         surface = read_x3p('tests/file_format_examples/example.x3p')
         nx, ny = surface.shape
@@ -315,18 +274,15 @@
         self.assertAlmostEqual(sx, 8.29767313942749e-05)
         self.assertAlmostEqual(sy, 0.0002044783737930349)
         self.assertTrue(surface.is_uniform)
-
     def test_points_for_uniform_topography(self):
         surface = read_x3p('tests/file_format_examples/example.x3p')
         x, y, z = surface.points()
-        self.assertAlmostEqual(np.mean(np.diff(x[:, 0])), surface.size[0] / surface.resolution[0])
-        self.assertAlmostEqual(np.mean(np.diff(y[0, :])), surface.size[1] / surface.resolution[1])
-
+        self.assertAlmostEqual(np.mean(np.diff(x[:, 0])), surface.size[0]/surface.resolution[0])
+        self.assertAlmostEqual(np.mean(np.diff(y[0, :])), surface.size[1]/surface.resolution[1])
 
 class opdSurfaceTest(unittest.TestCase):
     def setUp(self):
         pass
-
     def test_read(self):
         surface = read_opd('tests/file_format_examples/example.opd')
         nx, ny = surface.shape
@@ -337,29 +293,27 @@
         self.assertAlmostEqual(sy, 0.094431855)
         self.assertTrue(surface.is_uniform)
 
-
 class diSurfaceTest(unittest.TestCase):
     def setUp(self):
         pass
-
     def test_read(self):
         # All units are nm
         for (fn, n, s, rmslist) in [
-            ('example1.di', 512, 500.0, [9.9459868005603909,  # Height
-                                         114.01328027385664,  # Height
-                                         None,  # Phase
-                                         None]),  # AmplitudeError
-            ('example2.di', 512, 300.0, [24.721922008645919,  # Height
-                                         24.807150576054838,  # Height
-                                         0.13002312109876774]),  # Deflection
-            ('example3.di', 256, 10000.0, [226.42539668457405,  # ZSensor
-                                           None,  # AmplitudeError
-                                           None,  # Phase
-                                           264.00285276203158]),  # Height
-            ('example4.di', 512, 10000.0, [81.622909804184744,  # ZSensor
-                                           0.83011806260022758,  # AmplitudeError
-                                           None])  # Phase
-        ]:
+            ('example1.di', 512, 500.0, [9.9459868005603909, # Height
+                                         114.01328027385664, # Height
+                                         None, # Phase
+                                         None]), # AmplitudeError
+            ('example2.di', 512, 300.0, [24.721922008645919, # Height
+                                         24.807150576054838, # Height
+                                         0.13002312109876774]), # Deflection
+            ('example3.di', 256, 10000.0, [226.42539668457405, # ZSensor
+                                           None, # AmplitudeError
+                                           None, # Phase
+                                           264.00285276203158]), # Height
+            ('example4.di', 512, 10000.0, [81.622909804184744, # ZSensor
+                                           0.83011806260022758, # AmplitudeError
+                                           None]) # Phase
+            ]:
             surfaces = read_di('tests/file_format_examples/{}'.format(fn))
             if type(surfaces) is not list:
                 surfaces = [surfaces]
@@ -372,18 +326,16 @@
                     unit, dummy = surface.unit
                 else:
                     unit = surface.unit
-                self.assertAlmostEqual(sx * get_unit_conversion_factor(unit, 'nm'), s)
-                self.assertAlmostEqual(sy * get_unit_conversion_factor(unit, 'nm'), s)
+                self.assertAlmostEqual(sx*get_unit_conversion_factor(unit, 'nm'), s)
+                self.assertAlmostEqual(sy*get_unit_conversion_factor(unit, 'nm'), s)
                 if rms is not None:
                     self.assertAlmostEqual(surface.rms_height(), rms)
                     self.assertEqual(unit, 'nm')
                 self.assertTrue(surface.is_uniform)
 
-
 class ibwSurfaceTest(unittest.TestCase):
     def setUp(self):
         pass
-
     def test_read(self):
         surface = read_ibw('tests/file_format_examples/example.ibw')
         nx, ny = surface.shape
@@ -402,11 +354,9 @@
         surface = read(f, format=fmt)
         f.close()
 
-
 class hgtSurfaceTest(unittest.TestCase):
     def setUp(self):
         pass
-
     def test_read(self):
         surface = read_hgt('tests/file_format_examples/N46E013.hgt')
         nx, ny = surface.shape
@@ -414,14 +364,11 @@
         self.assertEqual(ny, 3601)
         self.assertTrue(surface.is_uniform)
 
-
 class h5SurfaceTest(unittest.TestCase):
     def setUp(self):
         pass
-
     def test_detect_format_then_read(self):
         self.assertEqual(detect_format('tests/file_format_examples/surface.2048x2048.h5'), 'h5')
-
     def test_read(self):
         surface = read_h5('tests/file_format_examples/surface.2048x2048.h5')
         nx, ny = surface.shape
@@ -430,14 +377,11 @@
         self.assertTrue(surface.is_uniform)
         self.assertEqual(surface.dim, 2)
 
-
 class xyzSurfaceTest(unittest.TestCase):
     def setUp(self):
         pass
-
     def test_detect_format_then_read(self):
         self.assertEqual(detect_format('tests/file_format_examples/example.asc'), 'xyz')
-
     def test_read(self):
         surface = read_xyz('tests/file_format_examples/example.asc')
         self.assertFalse(surface.is_uniform)
@@ -447,8 +391,6 @@
         self.assertFalse(surface.is_uniform)
         self.assertEqual(surface.dim, 1)
 
-<<<<<<< HEAD
-=======
 class LineScanInFileWithMinimalSpacesTest(unittest.TestCase):
     def setUp(self):
         pass
@@ -463,15 +405,13 @@
         x, y = surface.points()
         self.assertGreater(len(x), 0)
         self.assertEqual(len(x), len(y))
->>>>>>> 6fc67613
 
 class PipelineTests(unittest.TestCase):
     def test_scaled_topography(self):
         surf = read_xyz('tests/file_format_examples/example.asc')
         for fac in [1.0, 2.0, np.pi]:
             surf2 = ScaledTopography(surf, fac)
-            self.assertAlmostEqual(fac * surf.rms_height(kind='Rq'), surf2.rms_height(kind='Rq'))
-
+            self.assertAlmostEqual(fac*surf.rms_height(kind='Rq'), surf2.rms_height(kind='Rq'))
 
 class IOTest(unittest.TestCase):
     def setUp(self):
@@ -511,68 +451,6 @@
                 self.assertFalse(f.closed, msg=fn)
         for fn in self.binary_example_file_list:
             with open(fn, 'rb') as f:
-<<<<<<< HEAD
-                s = read(f)
-                self.assertFalse(f.closed, msg=fn)
-
-
-class DerivativeTest(PyCoTestCase):
-    def test_uniform_linear(self):
-        n = 10
-        slope = 0.123
-        fac = 2.31
-        h = np.arange(n) * slope
-        t = UniformNumpyTopography(h, size=n / fac)
-        d_num = t.derivative(1)
-        d2_num = t.derivative(2)
-        self.assertAlmostEqual(d_num[2], fac * slope)
-        self.assertAlmostEqual(d2_num[2], 0)
-
-    def test_uniform_quadratic(self):
-        a = 1.2
-        b = -2.31
-        f = lambda x: 1.2 + a * x + b * x ** 2 / 2
-        df = lambda x: a + b * x
-        n = 10
-        fac = 2.57
-        x = np.arange(n) / fac
-        h = f(x)
-        t = UniformNumpyTopography(h, size=n / fac)
-        d_num = t.derivative(1)
-        d2_num = t.derivative(2)
-        self.assertArrayAlmostEqual(d_num, df((x[1:] + x[:-1]) / 2))
-        self.assertArrayAlmostEqual(d2_num, [b] * (n - 2))
-
-    def test_nonuniform_quadratic_on_uniform_grid(self):
-        a = 1.2
-        b = -2.31
-        f = lambda x: 1.2 + a * x + b * x ** 2 / 2
-        df = lambda x: a + b * x
-        n = 10
-        fac = 2.57
-        x = np.arange(n) / fac
-        h = f(x)
-        t = NonuniformNumpyTopography(x, h)
-        d_num = t.derivative(1)
-        d2_num = t.derivative(2)
-        self.assertArrayAlmostEqual(d_num, df((x[1:] + x[:-1]) / 2))
-        self.assertArrayAlmostEqual(d2_num, [b] * (n - 2))
-
-    def test_nonuniform_quadratic_on_nonuniform_grid(self):
-        a = 1.2
-        b = -2.31
-        f = lambda x: 1.2 + a * x + b * x ** 2 / 2
-        df = lambda x: a + b * x
-        n = 100
-        fac = 2.57
-        x = np.sqrt(np.arange(n)) * np.sqrt(n) / fac
-        h = f(x)
-        t = NonuniformNumpyTopography(x, h)
-        d_num = t.derivative(1)
-        d2_num = t.derivative(2)
-        self.assertArrayAlmostEqual(d_num, df((x[1:] + x[:-1]) / 2))
-        self.assertArrayAlmostEqual(d2_num, [b] * (n - 2))
-=======
                 read(f)
                 self.assertFalse(f.closed, msg=fn)
         for datastr in self.text_example_memory_list:
@@ -620,4 +498,3 @@
                 if x.size is not None:
                     assert_array_equal(x.points(), y.points())
 
->>>>>>> 6fc67613
