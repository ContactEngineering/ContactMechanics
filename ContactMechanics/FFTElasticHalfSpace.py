#
# Copyright 2016-2017, 2019-2020 Lars Pastewka
#           2018, 2020 Antoine Sanner
#           2019 Kai Haase
#           2015-2016 Till Junge
#
# ### MIT license
#
# Permission is hereby granted, free of charge, to any person obtaining a copy
# of this software and associated documentation files (the "Software"), to deal
# in the Software without restriction, including without limitation the rights
# to use, copy, modify, merge, publish, distribute, sublicense, and/or sell
# copies of the Software, and to permit persons to whom the Software is
# furnished to do so, subject to the following conditions:
#
# The above copyright notice and this permission notice shall be included in
# all copies or substantial portions of the Software.
#
# THE SOFTWARE IS PROVIDED "AS IS", WITHOUT WARRANTY OF ANY KIND, EXPRESS OR
# IMPLIED, INCLUDING BUT NOT LIMITED TO THE WARRANTIES OF MERCHANTABILITY,
# FITNESS FOR A PARTICULAR PURPOSE AND NONINFRINGEMENT. IN NO EVENT SHALL THE
# AUTHORS OR COPYRIGHT HOLDERS BE LIABLE FOR ANY CLAIM, DAMAGES OR OTHER
# LIABILITY, WHETHER IN AN ACTION OF CONTRACT, TORT OR OTHERWISE, ARISING FROM,
# OUT OF OR IN CONNECTION WITH THE SOFTWARE OR THE USE OR OTHER DEALINGS IN THE
# SOFTWARE.
#

r"""
Implement the FFT-based elasticity solver of ContactMechanics

Convention used for the DFT :
-----------------------------

In addition to the sum of the product with the exponential function, the
one has to divide by :math:`n_x n_y` once during the roundtrip.

When this is actually done is arbitrary.

Our convension:

fourier transform:

.. math ::

    \tilde h_{op} =
    \sum_{mn} h_{mn} e^{i x_{mn} q_{op}}

corresponding `np.fft.rfft` and `fftengine.fft`

fourier space input fields are assumed to be linked to the realspace field thru
this fourier transform.

fourier inverse transform:

.. math ::

    \tilde h_{mn} = \frac{1}{n_x n_y}
    \sum_{op} \tilde h_{op} e^{i x_{mn} q_{op}}

corresponding `np.fft.irfft` and `fftengine.fft * fftengine.normalisation`

Note that this is different from the definition in
Jacobs, T. D. B. et al. Surf. Topogr.: Metrol. Prop. 5, 013001 (2017)
(Equations A.3, A.4), that is closer to the continuous fourier transform.

Parseval's theorem, Convolutions and powers:
--------------------------------------------

The prefactors in front of the sums depend on the definition of
the fourier transform.

`Convolution theorem <https://ccrma.stanford.edu/~jos/mdft/Convolution_Theorem.html>`_:

.. math ::

    (x * y)_m = \sum_n x_n y_{m-n} = IDFT(\tilde x_k \tilde y_k)_m

The `power theorem <https://ccrma.stanford.edu/~jos/mdft/Power_Theorem.html>`_
can be deduced from the convolution theorem and states that:

.. math ::

    \sum_n x_n \overline{y_n} = \frac{1}{N} \sum_n \tilde x_n
                                \overline{\tilde y_n}


Parseval's Theorem is a special case of the power theorem:

.. math::

    \sum_n |x_n|^2 = \frac{1}{N} \sum_n |\tilde x_n|^2


When the fourier space array contains only half the spectrum, making use of
hermitian symmetry, extra care has to be taken when performing the sum.

# TODO


muFFT fourier transform:
------------------------

fft and ifft never applies the normalisation factor, meaning that you will need
to multiply `ifft(fft)` by `1 / np.prod(nb_grid_pts) = fftengine.normalisation`)
in order to have a roundtrip.

muFFT vs. np.fft:
-----------------

Normalisation:
---------------

np.fft.rfft <--> fftengine.fft

np.fft.irfft <--> fftengine.ifft * fftengine.normalisation


2D FFT:
-------

numpy by default transforms the last index first.

muFFT the first

real_buffer.array()[..] = a
fftengine.fft(real_buffer, fourier_buffer)
fourier_buffer <--> np.rfft2(a.T).T <--> np.fft.rfft2(a, axes=(1,0))

# FIXME: @pastewka: I expected the fourier array to be transposed, so there is a
#                   wrapper swapping the indexes and the array
#                   is transposed in memory ?

""" # noqa E501


from collections import namedtuple

import numpy as np

from .Substrates import ElasticSubstrate

from muFFT import FFT
from NuMPI.Tools import Reduction


class PeriodicFFTElasticHalfSpace(ElasticSubstrate):
    """ Uses the FFT to solve the displacements and stresses in an elastic
        Halfspace due to a given array of point forces. This halfspace
        implementation cheats somewhat: since a net pressure would result in
        infinite displacement, the first term of the FFT is systematically
        dropped.
        The implementation follows the description in Stanley & Kato J. Tribol.
        119(3), 481-485 (Jul 01, 1997)
    """

    name = "periodic_fft_elastic_halfspace"
    _periodic = True

    def __init__(self, nb_grid_pts, young, physical_sizes=2 * np.pi,
                 stiffness_q0=None, thickness=None, poisson=0.0,
                 superclass=True, fft="serial", communicator=None):
        """
        Parameters
        ----------
        nb_grid_pts : int tuple
            containing number of points in spatial directions.
            The length of the tuple determines the spatial dimension
            of the problem.
        young : float
            Young's modulus, if poisson is not specified it is the
            contact modulus as defined in Johnson, Contact Mechanics
        physical_sizes : float or float tuple
            (default 2π) domain size.
            For multidimensional problems,
            a tuple can be provided to specify the lengths per
            dimension. If the tuple has less entries than dimensions,
            the last value in repeated.
        stiffness_q0 : float, optional
            Substrate stiffness at the Gamma-point (wavevector q=0).
            If None, this is taken equal to the lowest nonvanishing
            stiffness. Cannot be used in combination with thickness.
        thickness : float, optional
            Thickness of the elastic half-space. If None, this
            models an infinitely deep half-space. Cannot be used in
            combination with stiffness_q0.
        poisson : float
            Default 0
             Poisson number. Need only be specified for substrates
             of finite thickness. If left unspecified for substrates
             of infinite thickness, then young is the contact
             modulus.
        superclass : bool
            (default True)
            client software never uses this.
            Only inheriting subclasses use this.
        fft: string
            Default: 'serial'
            FFT engine to use. Options are 'fftw', 'fftwmpi', 'pfft' and
            'p3dfft'. 'serial' and 'mpi' can also be specified, where the
            choice of the appropriate fft is made by muFFT
        communicator : mpi4py communicator or NuMPI stub communicator
            MPI communicator object.
        """
        super().__init__()
        if not hasattr(nb_grid_pts, "__iter__"):
            nb_grid_pts = (nb_grid_pts,)
        if not hasattr(physical_sizes, "__iter__"):
            physical_sizes = (physical_sizes,)
        self.__dim = len(nb_grid_pts)
        if self.dim not in (1, 2):
            raise self.Error(
                ("Dimension of this problem is {}. Only 1 and 2-dimensional "
                 "problems are supported").format(self.dim))
        if stiffness_q0 is not None and thickness is not None:
            raise self.Error("Please specify either stiffness_q0 or thickness "
                             "or neither.")
        self._nb_grid_pts = nb_grid_pts
        tmpsize = list()
        for i in range(self.dim):
            tmpsize.append(physical_sizes[min(i, len(physical_sizes) - 1)])
        self._physical_sizes = tuple(tmpsize)

        try:
            self._steps = tuple(
                float(size) / res for size, res in
                zip(self.physical_sizes, self.nb_grid_pts))
        except ZeroDivisionError as err:
            raise ZeroDivisionError(
                ("{}, when trying to handle "
                 "    self._steps = tuple("
                 "        float(physical_sizes)/res for physical_sizes, res in"
                 "        zip(self.physical_sizes, self.nb_grid_pts))"
                 "Parameters: self.physical_sizes = {}, self.nb_grid_pts = {}"
                 "").format(err, self.physical_sizes, self.nb_grid_pts))
        self.young = young
        self.poisson = poisson
        self.contact_modulus = young / (1 - poisson ** 2)
        self.stiffness_q0 = stiffness_q0
        self.thickness = thickness

        self.fftengine = FFT(self.nb_domain_grid_pts, fft=fft,
                             communicator=communicator,
                             allow_temporary_buffer=False,
                             allow_destroy_input=True)
        # Allocate buffers and create plan for one degree of freedom
        self.real_buffer = self.fftengine.register_real_space_field(
            "real-space", 1)
        self.fourier_buffer = self.fftengine.register_fourier_space_field(
            "fourier-space", 1)

        self.greens_function = None
        self.surface_stiffness = None

        self._communicator = communicator
        self.pnp = Reduction(communicator)

        if superclass:
            self.greens_function = self._compute_greens_function()
            self.surface_stiffness = self._compute_surface_stiffness()

    @property
    def dim(self, ):
        "return the substrate's physical dimension"
        return self.__dim

    @property
    def nb_grid_pts(self):
        return self._nb_grid_pts

    @property
    def area_per_pt(self):
        return np.prod(self.physical_sizes) / np.prod(self.nb_grid_pts)

    @property
    def physical_sizes(self):
        return self._physical_sizes

    @property
    def nb_domain_grid_pts(self, ):
        """
        usually, the nb_grid_pts of the system is equal to the geometric
        nb_grid_pts (of the surface). For example free boundary conditions,
        require the computational nb_grid_pts to differ from the geometric one,
        see FreeFFTElasticHalfSpace.
        """
        return self.nb_grid_pts

    @property
    def nb_subdomain_grid_pts(self):
        """
        When working in Parallel one processor holds only Part of the Data

        :return:
        """
        return self.fftengine.nb_subdomain_grid_pts

    @property
    def topography_nb_subdomain_grid_pts(self):
        return self.nb_subdomain_grid_pts

    @property
    def subdomain_locations(self):
        """
        When working in Parallel one processor holds only Part of the Data

        :return:
        """
        return self.fftengine.subdomain_locations

    @property
    def topography_subdomain_locations(self):
        return self.subdomain_locations

    @property
    def subdomain_slices(self):
        """
        When working in Parallel one processor holds only Part of the Data

        :return:
        """
        return self.fftengine.subdomain_slices

    @property
    def topography_subdomain_slices(self):
        return tuple([slice(s, s + n) for s, n in
                      zip(self.topography_subdomain_locations,
                          self.topography_nb_subdomain_grid_pts)])

    @property
    def local_topography_subdomain_slices(self):
        """
        slice representing the local subdomain without the padding area
        """
        return tuple([slice(0, n)
                      for n in self.topography_nb_subdomain_grid_pts])

    @property
    def nb_fourier_grid_pts(self):
        """
        When working in Parallel one processor holds only Part of the Data

        :return:
        """
        return self.fftengine.nb_fourier_grid_pts

    @property
    def fourier_locations(self):
        """
        When working in Parallel one processor holds only Part of the Data

        :return:
        """
        return self.fftengine.fourier_locations

    @property
    def fourier_slices(self):
        """
        When working in Parallel one processor holds only Part of the Data

        :return:
        """
        return self.fftengine.fourier_slices

    @property
    def communicator(self):
        """Return the MPI communicator"""
        return self._communicator

    def __repr__(self):
        dims = 'x', 'y', 'z'
        size_str = ', '.join('{}: {}({})'.format(dim, size, nb_grid_pts) for
                             dim, size, nb_grid_pts in
                             zip(dims, self.physical_sizes, self.nb_grid_pts))
        return "{0.dim}-dimensional halfspace '{0.name}', " \
               "physical_sizes(nb_grid_pts) in {1}, E' = {0.young}" \
            .format(self, size_str)

    def _compute_greens_function(self):
        r"""
        Compute the weights w relating fft(displacement) to fft(pressure):
        fft(u) = w*fft(p), see (6) Stanley & Kato J. Tribol. 119(3), 481-485
        (Jul 01, 1997).

        For the infinite halfspace,
        .. math ::

            w = q E^* / 2

        q is the wavevector (:math:`2 \pi / wavelength`)

        WARNING: the paper is dimensionally *incorrect*. see for the correct
        1D formulation: Section 13.2 in
            K. L. Johnson. (1985). Contact Mechanics. [Online]. Cambridge:
            Cambridge  University Press. Available from: Cambridge Books Online
            <http://dx.doi.org/10.1017/CBO9781139171731> [Accessed 16 February
            2015]
        for correct 2D formulation: Appendix 1, eq A.2 in
            Johnson, Greenwood and Higginson, "The Contact of Elastic Regular
            Wavy surfaces", Int. J. Mech. Sci. Vol. 27 No. 6, pp. 383-396, 1985
            <http://dx.doi.org/10.1016/0020-7403(85)90029-3> [Accessed 18 March
            2015]
        """
        if self.dim == 1:
            nx, = self.nb_grid_pts
            sx, = self.physical_sizes
            # Note: q-values from 0 to 1, not from 0 to 2*pi
            qx = np.arange(self.fourier_locations[0],
                           self.fourier_locations[0] +
                           self.nb_fourier_grid_pts[0], dtype=np.float64)
            qx = np.where(qx <= nx // 2, qx / sx, (nx - qx) / sx)
            surface_stiffness = np.pi * self.contact_modulus * qx

            if self.stiffness_q0 is None:
                surface_stiffness[0] = surface_stiffness[1].real
            elif self.stiffness_q0 == 0.0:
                surface_stiffness[0] = 1.0
            else:
                surface_stiffness[0] = self.stiffness_q0

            greens_function = 1 / surface_stiffness
            if self.fourier_locations == (0,):
                if self.stiffness_q0 == 0.0:
                    greens_function[0, 0] = 0.0

        elif self.dim == 2:
            if np.prod(self.nb_fourier_grid_pts) == 0:
                greens_function = np.zeros(self.nb_fourier_grid_pts, order='f',
                                           dtype=complex)
            else:
                nx, ny = self.nb_grid_pts
                sx, sy = self.physical_sizes
                # Note: q-values from 0 to 1, not from 0 to 2*pi
                qx = np.arange(self.fourier_locations[0],
                               self.fourier_locations[0] +
                               self.nb_fourier_grid_pts[0], dtype=np.float64)
                qx = np.where(qx <= nx // 2, qx / sx, (nx - qx) / sx)
                qy = np.arange(self.fourier_locations[1],
                               self.fourier_locations[1] +
                               self.nb_fourier_grid_pts[1], dtype=np.float64)
                qy = np.where(qy <= ny // 2, qy / sy, (ny - qy) / sy)
                q = np.sqrt((qx * qx).reshape(-1, 1) +
                            (qy * qy).reshape(1, -1))
                if self.fourier_locations == (0, 0):
                    q[0, 0] = np.NaN
                    # q[0,0] has no Impact on the end result,
                    # but q[0,0] =  0 produces runtime Warnings
                    # (because corr[0,0]=inf)
                surface_stiffness = np.pi * self.contact_modulus * q
                #                   E* / 2 (2 \pi / \lambda)
                #                   (q is 1 / lambda, here)
                if self.thickness is not None:
                    # Compute correction for finite thickness
                    q *= 2 * np.pi * self.thickness
                    fac = 3 - 4 * self.poisson
                    off = 4 * self.poisson * (2 * self.poisson - 3) + 5
                    with np.errstate(over="ignore", invalid="ignore",
                                     divide="ignore"):
                        corr = (fac * np.cosh(2 * q) + 2 * q ** 2 + off) / \
                               (fac * np.sinh(2 * q) - 2 * q)
                    # The expression easily overflows numerically. These are
                    # then q-values that are converged to the infinite system
                    # expression.
                    corr[np.isnan(corr)] = 1.0
                    surface_stiffness *= corr
                    if self.fourier_locations == (0, 0):
                        surface_stiffness[0, 0] = \
                            self.young / self.thickness * \
                            (1 - self.poisson) / ((1 - 2 * self.poisson) *
                                                  (1 + self.poisson))
                else:
                    if self.fourier_locations == (0, 0):
                        if self.stiffness_q0 is None:
                            surface_stiffness[0, 0] = \
                                (surface_stiffness[1, 0].real +
                                 surface_stiffness[0, 1].real) / 2
                        elif self.stiffness_q0 == 0.0:
                            surface_stiffness[0, 0] = 1.0
                        else:
                            surface_stiffness[0, 0] = self.stiffness_q0

                greens_function = 1 / surface_stiffness
                if self.fourier_locations == (0, 0):
                    if self.stiffness_q0 == 0.0:
                        greens_function[0, 0] = 0.0
        return greens_function

    def _compute_surface_stiffness(self):
        """
        Invert the weights w relating fft(displacement) to fft(pressure):
        """
        surface_stiffness = np.zeros(self.nb_fourier_grid_pts, order='f',
                                     dtype=complex)
        surface_stiffness[self.greens_function != 0] = \
            1. / self.greens_function[self.greens_function != 0]
        return surface_stiffness

    def evaluate_disp(self, forces):
        """ Computes the displacement due to a given force array
        Keyword Arguments:
        forces   -- a numpy array containing point forces (*not* pressures)
        """
        if forces.shape != self.nb_subdomain_grid_pts:
            raise self.Error(
                ("force array has a different shape ({0}) than this "
                 "halfspace's nb_grid_pts ({1})").format(
                    forces.shape, self.nb_subdomain_grid_pts))
        self.real_buffer.array()[...] = -forces
        self.fftengine.fft(self.real_buffer, self.fourier_buffer)
        self.fourier_buffer.array()[...] *= self.greens_function
        self.fftengine.ifft(self.fourier_buffer, self.real_buffer)
        return self.real_buffer.array().real / \
            self.area_per_pt * self.fftengine.normalisation

    def evaluate_force(self, disp):
        """ Computes the force (*not* pressures) due to a given displacement
        array.

        Keyword Arguments:
        disp   -- a numpy array containing point displacements
        """
        if disp.shape != self.nb_subdomain_grid_pts:
            raise self.Error(
                ("displacements array has a different shape ({0}) than "
                 "this halfspace's nb_grid_pts ({1})").format(
                    disp.shape, self.nb_subdomain_grid_pts))
        self.real_buffer.array()[...] = disp
        self.fftengine.fft(self.real_buffer, self.fourier_buffer)
        self.fourier_buffer.array()[...] *= self.surface_stiffness
        self.fftengine.ifft(self.fourier_buffer, self.real_buffer)
        return -self.real_buffer.array().real * \
            self.area_per_pt * self.fftengine.normalisation

    def evaluate_k_disp(self, forces):
        """ Computes the K-space displacement due to a given force array

        Parameters
        __________

        forces : ndarray
            a numpy array containing point forces (*not* pressures)

        Returns
        _______

        displacement  :  ndarray
                        displacement in k-space
        """
        if forces.shape != self.nb_subdomain_grid_pts:
            raise self.Error(
                ("force array has a different shape ({0}) than this halfspace'"
                 "s nb_grid_pts ({1})").format(
                    forces.shape, self.nb_subdomain_grid_pts))  # nopep8
        self.real_buffer.array()[...] = -forces
        self.fftengine.fft(self.real_buffer, self.fourier_buffer)
<<<<<<< HEAD
        return self.greens_function * \
            self.fourier_buffer.array() / self.area_per_pt
=======
        return self.greens_function * self.fourier_buffer.array() / \
            self.area_per_pt
>>>>>>> 0c1e64c5

    def evaluate_k_force(self, disp):
        """ Computes the K-space forces (*not* pressures) due to a given
        displacement array.

        Keyword Arguments:
        disp   -- a numpy array containing point displacements
        """
        if disp.shape != self.nb_subdomain_grid_pts:
            raise self.Error(
                ("displacements array has a different shape ({0}) than this "
                 "halfspace's nb_grid_pts ({1})").format(
                    disp.shape, self.nb_subdomain_grid_pts))  # nopep8
        self.real_buffer.array()[...] = disp
        self.fftengine.fft(self.real_buffer, self.fourier_buffer)
        return -self.surface_stiffness * self.fourier_buffer.array() * \
            self.area_per_pt

    def evaluate_k_force_k(self, disp_k):
        """ Computes the K-space forces (*not* pressures) due to a given
        K-space displacement array.

        Parameters
        __________

        disp : ndarray k-space
            a numpy k-space array containing point displacements

        Returns
        _______

        force_k : nd array k-sapce forces

        """

        return -self.surface_stiffness * disp_k * self.area_per_pt

    def evaluate_elastic_energy(self, forces, disp):
        """
        computes and returns the elastic energy due to forces and displacements
        Arguments:
        forces -- array of forces
        disp   -- array of displacements
        """
        # pylint: disable=no-self-use
        return .5 * self.pnp.dot(np.ravel(disp), np.ravel(-forces))

    def evaluate_scalar_product_k_space(self, ka, kb):
        r"""
        Computes the scalar product, i.e. the power, between the `a` and `b`,
        given their fourier representation.

        `Power theorem
        <https://ccrma.stanford.edu/~jos/mdft/Power_Theorem.html>`_:

        .. math ::

            P = \sum_{ij} a_{ij} b_{ij} =
                \frac{1}{n_x n_y}\sum_{ij}
                \tilde a_{ij} \overline{\tilde b_{ij}}

        Note that for `a`, `b` real,

        .. math :: P = \sum_{kl} Re(\tilde a_{kl}) Re(\tilde b_{kl})
        + Im(\tilde a_{kl}) Im(\tilde b_{kl})


        Parameters
        ----------
        ka, kb:
            arrays of complex type and of size substrate.nb_fourier_grid_pts
            Fourier representation (output of a 2D rfftn) `a` (resp. `b`)
            (`nx, ny` real array)


        Returns
        -------
        P
            The scalar product of a and b

        """

        # ka and kb are the output of the 2D rfftn, that means the a
        # part of the transform is omitted because of the symetry along the
        # last dimension
        #
        # That's why the components whose symetrics have been omitted are
        # weighted with a factor of 2.
        #
        # The first column (indexes [...,0], wavevector 0 along the last
        # dimension) has no symetric
        #
        # When the number of points in the last dimension is even, the last
        # column (Nyquist Frequency) has also no symetric.
        #
        # The serial code implementation would look like this
        # if (self.nb_domain_grid_pts[-1] % 2 == 0)
        #   return .5*(np.vdot(ka, kb).real +
        #           # adding the data that has been omitted by rfftn
        #           np.vdot(ka[..., 1:-1], kb[..., 1:-1]).real
        #           # because of symetry
        #           )/self.nb_pts
        # else :
        #   return .5 * (np.vdot(ka, kb).real +
        #                  # adding the data that has been omitted by rfftn
        #      #           np.vdot(ka[..., 1:], kb[..., 1:]).real
        #      #           # because of symetry
        #      #           )/self.nb_pts
        #
        # Parallelized Version
        # The inner part of the fourier data should always be symetrized (i.e.
        # multiplied by 2). When the fourier subdomain contains boundary values
        # (wavevector 0 (even and odd) and ny//2 (only for odd)) these values
        # should only be added once

        if ka.size > 0:
            if self.fourier_locations[0] == 0:
                # First row of this fourier data is first of global data
                fact0 = 1
            elif self.nb_fourier_grid_pts[0] > 1:
                # local first row is not the first in the global data
                fact0 = 2
            else:
                fact0 = 0

            if self.fourier_locations[0] == 0 and \
                    self.nb_fourier_grid_pts[0] == 1:
                factend = 0
            elif (self.nb_domain_grid_pts[0] % 2 == 1):
                # odd number of points, last row have always to be symmetrized
                factend = 2
            elif self.fourier_locations[0] + \
                    self.nb_fourier_grid_pts[0] - 1 == \
                    self.nb_domain_grid_pts[0] // 2:
                # last row of the global rfftn already contains it's symmetric
                factend = 1
                # print("last Element of the even data has to be accounted
                # only once")
            else:
                factend = 2
                # print("last element of this local slice is not last element
                # of the total global data")
            # print("fact0={}".format(fact0))
            # print("factend={}".format(factend))

            if self.nb_fourier_grid_pts[0] > 2:
                factmiddle = 2
            else:
                factmiddle = 0

            # vdot(a, b) = conj(a) .  b
            locsum = (
                    factmiddle * np.vdot(ka[1:-1, ...],
                                         kb[1:-1, ...]).real
                    + fact0 * np.vdot(ka[0, ...], kb[0, ...]).real
                    + factend * np.vdot(ka[-1, ...], kb[-1, ...]).real
            ) / np.prod(self.nb_domain_grid_pts)  # nopep8
            # We divide by the total number of points to get the appropriate
            # normalisation of the Fourier transform (in numpy the division by
            # happens only at the inverse transform)
        else:
            # This handles the case where the processor holds an empty
            # subdomain
            locsum = np.array([], dtype=ka.real.dtype)
        # print(locsum)
        return self.pnp.sum(locsum)

    def evaluate_elastic_energy_k_space(self, kforces, kdisp):
        r"""
        Computes the Energy due to forces and displacements using their Fourier
        representation.

        .. math ::
        
            E_{el} &= - \frac{1}{2} \sum_{ij} u_{ij} f_{ij}  

                   &= - \frac{1}{2} \frac{1}{n_x n_y} \sum_{kl} \tilde u{kl} \overline{\tilde f_{kl}} 
        (:math:`\tilde f_{ij} = - \tilde K_{ijkl} u`)
        
        In a parallelized code kforces and kdisp contain only the slice 
        attributed to this processor
        
        
        Parameters
        ----------
        kforces: 
            array of complex type and of size substrate.nb_fourier_grid_pts
            Fourier representation (output of a 2D rfftn) of the forces acting on the grid points
        kdisp: 
            array of complex type and of physical_sizes substrate.nb_fourier_grid_pts
            Fourier representation (output of a 2D rfftn) of the displacements of the grid points


        Returns
        -------
        E
            The elastic energy due to the forces and displacements
        """  # noqa: E501, W291, W293

        return - 0.5 * self.evaluate_scalar_product_k_space(kdisp, kforces)

    def evaluate(self, disp, pot=True, forces=False):
        """Evaluates the elastic energy and the point forces
        Keyword Arguments:
        disp   -- array of distances
        pot    -- (default True) if true, returns potential energy
        forces -- (default False) if true, returns forces
        """
        force = potential = None
        if forces:
            force = self.evaluate_force(disp)
            if pot:
                potential = self.evaluate_elastic_energy(force, disp)
        elif pot:
            # kforce = self.evaluate_k_force(disp)
            # TODO: OPTIMISATION: here kdisp is computed twice, because it's
            #  needed in kforce
            self.real_buffer.array()[...] = disp
            self.fftengine.fft(self.real_buffer, self.fourier_buffer)
            dispk = self.fourier_buffer.array()[...].copy()
            kforce = self.evaluate_k_force_k(dispk)
            potential = self.evaluate_elastic_energy_k_space(
                kforce, dispk)
        return potential, force

    def evaluate_k(self, disp_k, pot=True, forces=False):
        """Evaluates the elastic energy and the point forces in fourier sapce
        or k-space or reciprocal space.

<<<<<<< HEAD
        Parameters:
        -----------
        disp_k:
            array of displacements in fourier space
        pot: bool
            (default True) if true, returns potential energy
        forces: bool
            (default False) if true, returns forces
        """
        potential = None
=======
        Parameters
        ___________

        disp : array of distances
        pot  : (default True)
            if true, returns potential energy
        forces : (default False)
            if true, returns forces
        """
        force_k = potential = None
>>>>>>> 0c1e64c5
        if forces:
            force_k = self.evaluate_k_force_k(disp_k)
            if pot:
                potential = self.evaluate_elastic_energy_k_space(force_k,
                                                                 disp_k)
        elif pot:
            force_k = self.evaluate_k_force_k(disp_k)
            potential = self.evaluate_elastic_energy_k_space(force_k, disp_k)
        return potential, force_k


    def k_to_float(self,x_k):
        """ This functions converts a k-space or reciprocal space or fourier
        space 1D array ( shape: n // 2 + 1 or n+1 // 2 ) into a float array
        (shape: (n+1,) ) with real & imaginary part arranged in adjacent places.

        Parameters
        __________

        x_k :   (n//2 + 1,) shape array in k-space

        Returns
        _______

        float_k_array   :   (n+1,) dimension array
        """


        temp_k = x_k.copy()
        float = np.zeros(self.nb_grid_pts[0])
        float[0] = temp_k[0]

        if (self.nb_grid_pts[0] % 2) == 0:
            float[2::2] = temp_k[1:-1].imag
            float[1::2] = temp_k[1:].real
        else:
            float[1::2] = temp_k[1:].real
            float[2::2] = temp_k[1:].imag

        return float

    def float_to_k(self,x):
        """ This functions is inverse of function k_to_float(self,x_k). This
        function converts a a float array
        (shape: (n+1,) ) with real & imaginary part arranged in
        adjacent places into a k-space or reciprocal space or fourier space
        1D array ( shape: (n // 2 + 1 or n+1 // 2 , ) ) with values a+bj.

        Parameters
        __________

        float_k_array :  (n+1,) shape array in k-space

        Returns
        _______

        x_k   :   (n//2 + 1,) dimension array
        """
        temp = x.copy()
        temp = np.append(temp,0*1j)
        if (self.nb_grid_pts[0] % 2) == 0:
            k_space = np.zeros(((len(temp)//2) + 1,), dtype=complex)
        else:
            k_space = np.zeros((((len(temp)+1)//2),), dtype= complex)
        k_space[0] = temp[0]
        k_space[1:] = temp[1::2] + temp[2::2]*1j
        return k_space


class FreeFFTElasticHalfSpace(PeriodicFFTElasticHalfSpace):
    """
    Uses the FFT to solve the displacements and stresses in an non-periodic
    elastic Halfspace due to a given array of point forces. Uses the Green's
    functions formulaiton of Johnson (1985, p. 54). The application of the FFT
    to a nonperiodic domain is explained in Hockney (1969, p. 178.)

    K. L. Johnson. (1985). Contact Mechanics. [Online]. Cambridge: Cambridge
    University Press. Available from: Cambridge Books Online
    <http://dx.doi.org/10.1017/CBO9781139171731> [Accessed 16 February 2015]

    R. W. HOCKNEY, "The potential calculation and some applications," Methods
    of Computational Physics, B. Adler, S. Fernback and M. Rotenberg (Eds.),
    Academic Press, New York, 1969, pp. 136-211.
    """
    name = "free_fft_elastic_halfspace"
    _periodic = False

    def __init__(self, nb_grid_pts, young, physical_sizes=2 * np.pi,
                 fft="serial", communicator=None, check_boundaries=False):
        """
        Parameters
        ----------
        nb_grid_pts : tuple of floats
            Tuple containing number of points in spatial directions. The length
            of the tuple determines the spatial dimension of the problem.
            Warning: internally, the free boundary conditions require the
            system so store a system of 2*nb_grid_pts.x by 2*nb_grid_pts.y.
            Keep in mind that if your surface is nx by ny, the forces and
            displacements will still be 2nx by 2ny.
        young : float
            Equiv. Young's modulus E', 1/E' = (i-ν_1**2)/E'_1 + (i-ν_2**2)/E'_2
        physical_sizes : tuple of floats
            (default 2π) domain physical_sizes. For multidimensional problems,
            a tuple can be provided to specify the lengths per dimension. If
            the tuple has less entries than dimensions, the last value in
            repeated.
        communicator : mpi4py communicator NuMPI stub communicator
            MPI communicator object.
        check_boundaries: bool
        if set to true, the function check will test that the pressures are
        zero at the boundary of the topography-domain.
        `check()` is called systematically at the end of system.minimize_proxy
        """
        self._comp_nb_grid_pts = tuple((2 * r for r in nb_grid_pts))
        super().__init__(nb_grid_pts, young, physical_sizes, superclass=False,
                         fft=fft, communicator=communicator)
        self.greens_function = self._compute_greens_function()
        self.surface_stiffness = self._compute_surface_stiffness()
        self._check_boundaries = check_boundaries

    def spawn_child(self, nb_grid_pts):
        """
        returns an instance with same physical properties with a smaller
        computational grid
        """
        size = tuple((nb_grid_pts[i] / float(self.nb_grid_pts[i])
                      * self.physical_sizes[i] for i in range(self.dim)))
        return type(self)(nb_grid_pts, self.young, size)

    @property
    def nb_domain_grid_pts(self, ):
        """
        usually, the nb_grid_pts of the system is equal to the geometric
        nb_grid_pts (of the surface). For example free boundary conditions,
        require the computational nb_grid_pts to differ from the geometric one,
        see FreeFFTElasticHalfSpace.
        """
        return self._comp_nb_grid_pts

    @property
    def topography_nb_subdomain_grid_pts(self):
        return tuple([max(0, min(self.nb_grid_pts[i] -
                                 self.subdomain_locations[i],
                                 self.nb_subdomain_grid_pts[i]))
                      for i in range(self.dim)])

    def _compute_greens_function(self):
        """Compute the weights w relating fft(displacement) to fft(pressure):
           fft(u) = w*fft(p), Johnson, p. 54, and Hockney, p. 178

           This version is less is copied from matscipy, use if memory is a
           concern
        """
        # pylint: disable=invalid-name
        a = self._steps[0] * .5
        if self.dim == 1:
            pass
        else:
            b = self._steps[1] * .5
            x_s = np.arange(self.subdomain_locations[0],
                            self.subdomain_locations[0] +
                            self.nb_subdomain_grid_pts[0])
            x_s = np.where(x_s <= self.nb_grid_pts[0], x_s,
                           x_s - self.nb_grid_pts[0] * 2) * self._steps[0]
            x_s.shape = (-1, 1)
            y_s = np.arange(self.subdomain_locations[1],
                            self.subdomain_locations[1] +
                            self.nb_subdomain_grid_pts[1])
            y_s = np.where(y_s <= self.nb_grid_pts[1], y_s,
                           y_s - self.nb_grid_pts[1] * 2) * self._steps[1]
            y_s.shape = (1, -1)
            self.real_buffer.array()[...] = 1 / (np.pi * self.young) * (
                    (x_s + a) * np.log(((y_s + b) + np.sqrt((y_s + b) * (y_s + b) +  # noqa: E501
                                                            (x_s + a) * (x_s + a))) /  # noqa: E501
                                       ((y_s - b) + np.sqrt((y_s - b) * (y_s - b) +  # noqa: E501
                                                            (x_s + a) * (x_s + a)))) +  # noqa: E501
                    (y_s + b) * np.log(((x_s + a) + np.sqrt((y_s + b) * (y_s + b) +  # noqa: E501
                                                            (x_s + a) * (x_s + a))) /  # noqa: E501
                                       ((x_s - a) + np.sqrt((y_s + b) * (y_s + b) +  # noqa: E501
                                                            (x_s - a) * (x_s - a)))) +  # noqa: E501
                    (x_s - a) * np.log(((y_s - b) + np.sqrt((y_s - b) * (y_s - b) +  # noqa: E501
                                                            (x_s - a) * (x_s - a))) /  # noqa: E501
                                       ((y_s + b) + np.sqrt((y_s + b) * (y_s + b) +  # noqa: E501
                                                            (x_s - a) * (x_s - a)))) +  # noqa: E501
                    (y_s - b) * np.log(((x_s - a) + np.sqrt((y_s - b) * (y_s - b) +  # noqa: E501
                                                            (x_s - a) * (x_s - a))) /  # noqa: E501
                                       ((x_s + a) + np.sqrt((y_s - b) * (y_s - b) +  # noqa: E501
                                                            (x_s + a) * (x_s + a)))))  # noqa: E501
            self.fftengine.fft(self.real_buffer, self.fourier_buffer)
            return self.fourier_buffer.array().copy()

    def evaluate_disp(self, forces):
        """ Computes the displacement due to a given force array
        Keyword Arguments:
        forces   -- a numpy array containing point forces (*not* pressures)

        if running in MPI this should be only the forces in the Subdomain

        if running in serial one can give the force array with or without the
        padded region

        """
        if forces.shape == self.nb_subdomain_grid_pts:
            return super().evaluate_disp(forces)

        elif self.nb_subdomain_grid_pts == self.nb_domain_grid_pts:
            if forces.shape == self.nb_grid_pts:
                # Automatically pad forces if force array is half of subdomain
                # nb_grid_pts
                padded_forces = np.zeros(self.nb_domain_grid_pts)
                s = [slice(0, forces.shape[i])
                     for i in range(len(forces.shape))]
                padded_forces[s] = forces
                return super().evaluate_disp(padded_forces)[s]
        else:
            raise self.Error("forces should be of subdomain nb_grid_pts when "
                             "using MPI")

        raise self.Error("force array has a different shape ({0}) "
                         "than the subdomain nb_grid_pts ({1}), this "
                         "halfspace's nb_grid_pts ({2}) or "
                         "half of it.".format(forces.shape,
                                              self.nb_subdomain_grid_pts,
                                              self.nb_domain_grid_pts))

        # possible implementation in parallel with adding gather
        # padded_forces = np.zeros(self.nb_domain_grid_pts)
        # s = [slice(0, max(0, min(self.nb_grid_pts[i] -
        # self.subdomain_locations[i], self.nb_subdomain_grid_pts[i])))
        #     for i in range(self.dim)]
        # padded_forces[s] = forces
        # return super().evaluate_disp(padded_forces)[s]

    class FreeBoundaryError(Exception):
        """
        called when the forces overlap into the padding region
        (i.e. the outer ring of the force array equals zero),
        needing an increase of the nb_grid_pts
        """

        def __init__(self, message):
            super().__init__(message)

    def check_boundaries(self, force=None, tol=0):
        """
        Raises an error if the forces are not zero at the boundary of the
        active domain

        Parameters
        ----------
        force

        Returns
        -------

        """

        if force is None:
            force = self.force
        is_ok = True
        if self.dim == 2:
            if np.ma.is_masked(force):
                def check_vals(vals):
                    return (abs(vals) <= tol).all() or vals.mask.all()
            else:
                def check_vals(vals):
                    return (abs(vals) <= tol).all()

            if self.subdomain_locations[1] == 0:
                is_ok &= check_vals(force[:, 0])

            maxiy = self.nb_grid_pts[1] - 1 - \
                self.topography_subdomain_locations[1]
            if 0 < maxiy < self.topography_nb_subdomain_grid_pts[1]:
                is_ok &= check_vals(force[:, maxiy])

            if self.subdomain_locations[0] == 0:
                is_ok &= check_vals(force[0, :])

            maxix = self.nb_grid_pts[0] - 1 - \
                self.topography_subdomain_locations[0]
<<<<<<< HEAD
=======

>>>>>>> 0c1e64c5
            if 0 < maxix < self.topography_nb_subdomain_grid_pts[0]:
                is_ok &= check_vals(force[maxix, :])

        is_ok = self.pnp.all(is_ok)

        if not is_ok:
            raise self.FreeBoundaryError(
                "The forces not zero at the boundary of the active domain."
                "This is typically an indication that the contact geometry "
                "exceeds the bounds of the domain. Since this is a nonperiodic"
                "calculation, you may want to increase the size of your "
                "domain. If you are sure that the calculation is correct,"
                " set check_boundary to False")

    def check(self, force=None):
        """
        Checks wether force is still in the value range handled correctly
        Parameters
        ----------
        force

        Returns
        -------

        """
        if self._check_boundaries:
            self.check_boundaries(force)


# convenient container for storing correspondences betwees small and large
# system
BndSet = namedtuple('BndSet', ('large', 'small'))<|MERGE_RESOLUTION|>--- conflicted
+++ resolved
@@ -552,13 +552,8 @@
                     forces.shape, self.nb_subdomain_grid_pts))  # nopep8
         self.real_buffer.array()[...] = -forces
         self.fftengine.fft(self.real_buffer, self.fourier_buffer)
-<<<<<<< HEAD
         return self.greens_function * \
             self.fourier_buffer.array() / self.area_per_pt
-=======
-        return self.greens_function * self.fourier_buffer.array() / \
-            self.area_per_pt
->>>>>>> 0c1e64c5
 
     def evaluate_k_force(self, disp):
         """ Computes the K-space forces (*not* pressures) due to a given
@@ -788,7 +783,6 @@
         """Evaluates the elastic energy and the point forces in fourier sapce
         or k-space or reciprocal space.
 
-<<<<<<< HEAD
         Parameters:
         -----------
         disp_k:
@@ -798,19 +792,7 @@
         forces: bool
             (default False) if true, returns forces
         """
-        potential = None
-=======
-        Parameters
-        ___________
-
-        disp : array of distances
-        pot  : (default True)
-            if true, returns potential energy
-        forces : (default False)
-            if true, returns forces
-        """
         force_k = potential = None
->>>>>>> 0c1e64c5
         if forces:
             force_k = self.evaluate_k_force_k(disp_k)
             if pot:
@@ -1092,10 +1074,6 @@
 
             maxix = self.nb_grid_pts[0] - 1 - \
                 self.topography_subdomain_locations[0]
-<<<<<<< HEAD
-=======
-
->>>>>>> 0c1e64c5
             if 0 < maxix < self.topography_nb_subdomain_grid_pts[0]:
                 is_ok &= check_vals(force[maxix, :])
 
