--- conflicted
+++ resolved
@@ -1132,24 +1132,17 @@
         # given forces match the (padded) subdomain grid points
         if forces.shape == self.nb_subdomain_grid_pts:
             return super().evaluate_disp(forces)
-<<<<<<< HEAD
-
-        # given forces match the unpadded domain grid points, apply zero-padding
-        if forces.shape == self.nb_grid_pts:
-            padded_forces = np.zeros(self.nb_domain_grid_pts)
-            s = tuple(slice(0, forces.shape[i]) for i in range(len(forces.shape)))
-            padded_forces[s] = forces
+
+        elif forces.shape == self.topography_nb_subdomain_grid_pts:  # The forces are unpadded
+            padded_forces = np.zeros(self.nb_subdomain_grid_pts)
+            padded_forces[self.local_topography_subdomain_slices] = forces
+
             if bIncludePadding:
                 return super().evaluate_disp(padded_forces)
             else:
-=======
-        elif forces.shape == self.topography_nb_subdomain_grid_pts:  # The forces are unpadded
-            padded_forces = np.zeros(self.nb_subdomain_grid_pts)
-            padded_forces[self.local_topography_subdomain_slices] = forces
-            # if return_padded:
-            #     return super().evaluate_disp(padded_forces)
-            # else:
-            return super().evaluate_disp(padded_forces)[self.local_topography_subdomain_slices]
+                return super().evaluate_disp(padded_forces)[
+                    self.local_topography_subdomain_slices
+                ]
 
         elif self.nb_subdomain_grid_pts == self.nb_domain_grid_pts:  # Means that we are running in serial
             if forces.shape == self.nb_grid_pts:  # The forces provided are not padded
@@ -1158,18 +1151,11 @@
                 padded_forces = np.zeros(self.nb_domain_grid_pts)
                 s = [slice(0, forces.shape[i]) for i in range(len(forces.shape))]
                 padded_forces[s] = forces
->>>>>>> 372b96da
                 return super().evaluate_disp(padded_forces)[s]
-
-        # no match with computational or geometric grid points
-        raise self.Error(
-            "force array has a different shape ({0}) "
-            "than the subdomain nb_grid_pts ({1}), this "
-            "halfspace's nb_grid_pts ({2}) or "
-            "half of it.".format(
-                forces.shape, self.nb_subdomain_grid_pts, self.nb_domain_grid_pts
+        else:
+            raise self.Error(
+                "forces should be of subdomain nb_grid_pts when " "using MPI"
             )
-        )
 
         raise self.Error(
             "force array has a different shape ({0}) "
