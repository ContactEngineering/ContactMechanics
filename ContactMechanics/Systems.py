--- conflicted
+++ resolved
@@ -494,12 +494,6 @@
 
         return fun
 
-<<<<<<< HEAD
-    def hessp(self, disp):
-        prod = -self.substrate.evaluate_force(
-            disp.reshape(self.substrate.nb_domain_grid_pts))
-        return prod.reshape(-1)
-=======
     def hessian_product(self, disp):
         """
         computes the hessian product for objective
@@ -517,7 +511,6 @@
 
         """
         return self.primal_hessian_product(disp)
->>>>>>> a6f116a1
 
     def minimize_proxy(self, solver=constrained_conjugate_gradients, **kwargs):
         """
@@ -618,20 +611,10 @@
     def primal_hessian_product(self, gap):
         """Returns the hessian product of the primal_objective function.
         """
-<<<<<<< HEAD
-        res = self.substrate.nb_domain_grid_pts
-        # TODO: this is not parallelized yet
-
-        # TODO: do all the minimizers want to use 1d arrays ?
-        # If not the reshape(-1) has to be put there depending on the shape of
-        # gap or simple .reshape(gap.shape)
-        hessp = -self.substrate.evaluate_force(gap.reshape(res)).reshape(-1)
-=======
         inres = gap.shape
         res = self.substrate.nb_subdomain_grid_pts
         hessp = -self.substrate.evaluate_force(gap.reshape(res)
                                                ).reshape(inres)
->>>>>>> a6f116a1
         return hessp
 
     def primal_minimize_proxy(self, offset, solver=bugnicourt_cg,
@@ -744,39 +727,4 @@
         inres = pressure.shape
         res = self.substrate.nb_subdomain_grid_pts
         hessp = self.substrate.evaluate_disp(-pressure.reshape(res))
-<<<<<<< HEAD
-        return hessp.reshape(-1)
-
-    def dual_minimize_proxy(self, offset, solver=bugnicourt_cg,
-                            **kwargs):
-        """
-        Convenience function. Eliminates boilerplate code for DUAL minimisation
-        problems by encapsulating the use of constrained minimisation.
-
-        Parameters:
-        offset     -- determines indentation depth
-        disp0      -- initial guess for surface displacement. If not set, zero
-                      displacement of shape
-                      self.substrate.nb_domain_grid_pts is used
-        maxiter    -- maximum number of iterations allowed for convergence
-        logger     -- optional logger, to be used with a logger from
-                      PyCo.Tools.Logger
-        """
-        # pylint: disable=arguments-differ
-        self.disp = None
-        self.force = None
-        self.contact_zone = None
-        result = solver.constrained_conjugate_gradients(
-            self.dual_objective(offset, gradient=True),
-            self.dual_hessian_product,
-            **kwargs)
-        if result.success:
-            self.offset = offset
-            self.disp = result.jac
-            self.force = self.substrate.force = result.x
-            self.contact_zone = result.x > 0
-            self.substrate.check()
-        return result
-=======
-        return hessp.reshape(inres)
->>>>>>> a6f116a1
+        return hessp.reshape(inres)