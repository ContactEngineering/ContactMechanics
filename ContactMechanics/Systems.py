--- conflicted
+++ resolved
@@ -40,11 +40,7 @@
 from ContactMechanics.Optimization import constrained_conjugate_gradients
 from ContactMechanics.Tools import compare_containers
 
-<<<<<<< HEAD
-from NuMPI.Optimization import generic_cg_polonsky
-=======
 from NuMPI.Optimization import bugnicourt_cg
->>>>>>> dd89fdde
 
 
 class IncompatibleFormulationError(Exception):
@@ -624,11 +620,7 @@
                                                ).reshape(inres)
         return hessp
 
-<<<<<<< HEAD
-    def primal_minimize_proxy(self, offset, solver=generic_cg_polonsky,
-=======
     def primal_minimize_proxy(self, offset, solver=bugnicourt_cg,
->>>>>>> dd89fdde
                               **kwargs):
         """
         Convenience function. Eliminates boilerplate code for PRIMAL
@@ -648,11 +640,7 @@
         self.disp = None
         self.force = None
         self.contact_zone = None
-<<<<<<< HEAD
-        result = solver.min_cg(
-=======
         result = solver.constrained_conjugate_gradients(
->>>>>>> dd89fdde
             self.primal_objective(offset, gradient=True),
             self.primal_hessian_product,
             **kwargs)
@@ -774,4 +762,5 @@
             self.contact_zone = result.x > 0
 
             self.substrate.check()
+        return result
         return result