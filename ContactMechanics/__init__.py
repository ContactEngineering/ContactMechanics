--- conflicted
+++ resolved
@@ -28,21 +28,11 @@
 Defines all solid mechanics model used in ContactMechanics
 """
 
-<<<<<<< HEAD
+from .DiscoverVersion import __version__  # noqa: F401
+
 # These imports are required to register the analysis functions!
 from ContactMechanics import Factory # noqa: F401
 from .Factory import make_system, make_plastic_system  # noqa: F401
 from .FFTElasticHalfSpace import PeriodicFFTElasticHalfSpace, FreeFFTElasticHalfSpace  # noqa: F401
 from .Substrates import Substrate, ElasticSubstrate, PlasticSubstrate  # noqa: F401
-from .PipelineFunction import contact_mechanics  # noqa: F401
-
-from .DiscoverVersion import __version__  # noqa: F401
-
-=======
-from .DiscoverVersion import __version__  # noqa: F401
-
-from .Factory import make_system, make_plastic_system  # noqa: F401
-from .FFTElasticHalfSpace import PeriodicFFTElasticHalfSpace, FreeFFTElasticHalfSpace  # noqa: F401
-from .Substrates import Substrate, ElasticSubstrate, PlasticSubstrate  # noqa: F401
-from .PipelineFunction import contact_mechanics  # noqa: F401
->>>>>>> eda14c0a
+from .PipelineFunction import contact_mechanics  # noqa: F401