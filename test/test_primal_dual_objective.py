from SurfaceTopography import make_sphere
import ContactMechanics as Solid
from ContactMechanics.Systems import NonSmoothContactSystem
import scipy.optimize as optim

import numpy as np
import pytest


# import matplotlib.pyplot as plt

@pytest.mark.parametrize("s", [1., 2.])
def test_primal_obj(s):
    nx, ny = 256, 256
    sx = sy = s
    R = 10.

    surface = make_sphere(R, (nx, ny), (sx, sy), kind="paraboloid")
    Es = 50.
    substrate = Solid.PeriodicFFTElasticHalfSpace((nx, ny), young=Es,
                                                  physical_sizes=(sx, sy))

    system = Solid.Systems.NonSmoothContactSystem(substrate, surface)

    offset = 0.005
    lbounds = np.zeros((nx, ny))
    bnds = system._reshape_bounds(lbounds, )
    init_gap = np.zeros((nx, ny))  # .flatten()
    disp = init_gap + surface.heights() + offset

    # res = optim.minimize(system.primal_objective(offset, gradient=True),
    #                      disp,
    #                      method='L-BFGS-B', jac=True,
    #                      bounds=bnds,
    #                      options=dict(gtol=1e-8, ftol=1e-20))

    res = system.primal_minimize_proxy(x0=disp, offset=offset,gtol=1e-8)
    assert res.success
    _bug = res.x.reshape((nx, ny))

    res = system.minimize_proxy(offset=offset, pentol=1e-7)
    assert res.success
    _ccg = system.compute_gap(res.x, offset)

    # fig, (axg, axpl, axpc) = plt.subplots(3, 1)
    #
    # plt.colorbar(axpl.pcolormesh(_lbfgsb))
    # plt.colorbar(axpc.pcolormesh(_ccg))
    # axg.plot(system.surface.positions()[0][:,0], _lbfgsb[:,ny//2],'x',
    # label='lbfgsb' )
    # axg.plot(system.surface.positions()[0][:,0], _ccg[:, ny // 2], '+',
    # label='ccg')
    # axg.legend()
    # plt.show()
    # fig.tight_layout()
    np.testing.assert_allclose(_bug, _ccg, atol=1e-6)


@pytest.mark.parametrize("s", [1., 2.])
def test_dual_obj(s):
    nx, ny = 128, 128
    sx = sy = s
    R = 10.

    surface = make_sphere(R, (nx, ny), (sx, sy), kind="paraboloid")
    Es = 50.
    substrate = Solid.PeriodicFFTElasticHalfSpace((nx, ny), young=Es,
                                                  physical_sizes=(sx, sy))

    system = Solid.Systems.NonSmoothContactSystem(substrate, surface)

    offset = 0.005
    lbounds = np.zeros((nx, ny))
    bnds = system._reshape_bounds(lbounds, )
    init_gap = np.zeros((nx, ny))
    disp = init_gap + surface.heights() + offset
    init_pressure = substrate.evaluate_force(disp)

    # res = optim.minimize(system.dual_objective(offset, gradient=True),
    #                      init_pressure,
    #                      method='L-BFGS-B', jac=True,
    #                      bounds=bnds,
    #                      options=dict(gtol=1e-8 * system.area_per_pt,
    #                                   ftol=1e-20))
    res = system.dual_minimize_proxy(x0=disp, offset=offset, gtol=1e-8)

    assert res.success
    CA_lbfgsb = res.x.reshape((nx, ny)) > 0  # Contact area
    fun = system.dual_objective(offset, gradient=True)
    gap_lbfgsb = fun(res.x)[1]
    gap_lbfgsb = gap_lbfgsb.reshape((nx, ny))

    res = system.minimize_proxy(offset=offset, pentol=1e-8)
    assert res.success

    CA_ccg = res.jac > 0  # Contact area
    # print("shape of disp_ccg  {}".format(np.shape(res.x)))
    gap_ccg = system.compute_gap(res.x, offset)

    np.testing.assert_allclose(CA_lbfgsb, CA_ccg, 1e-8)
    np.testing.assert_allclose(gap_lbfgsb, gap_ccg, atol=1e-8)


@pytest.mark.parametrize("s", (1., 2.))
def test_primal_hessian(s):
    nx = 64
    ny = 32

    sx = sy = s
    R = 10.
    Es = 50.

    substrate = Solid.PeriodicFFTElasticHalfSpace((nx, ny), young=Es,
                                                  physical_sizes=(sx, sy))

    topography = make_sphere(R, (nx, ny), (sx, sy), kind="paraboloid")

    system = NonSmoothContactSystem(substrate=substrate, surface=topography)

    obj = system.primal_objective(0, True)

    gaps = np.random.random(size=(nx, ny))
    dgaps = np.random.random(size=(nx, ny))

    _, grad = obj(gaps.reshape(-1))

    h = 1.
    _, grad_d = obj((gaps + h * dgaps).reshape(-1))

    dgrad = grad_d - grad

    dgrad_from_hess = system.primal_hessian_product((h * dgaps).reshape(-1))

    np.testing.assert_allclose(dgrad_from_hess, dgrad)

<<<<<<< HEAD
# TODO: test dual hessian


@pytest.mark.parametrize("s", [1., 2.])
def test_scipy_friendly_interface_nonperiodic(s):
    # TODO: there is an old bug in the nonsmoothcontactsystem objective
    nx, ny = 32, 32
    sx = sy = s
    R = 10.

    surface = make_sphere(R, (nx, ny), (sx, sy),
                          centre=(sx / 2, sy / 2),
                          kind="paraboloid")
    padded_surface = make_sphere(R, (2 * nx, 2 * ny), (2 * sx, 2 * sy),
                                 centre=(sx / 2, sy / 2),
                                 kind="paraboloid")
    Es = 50.
    substrate = Solid.FreeFFTElasticHalfSpace((nx, ny), young=Es,
                                              physical_sizes=(sx, sy))

    system = Solid.Systems.NonSmoothContactSystem(substrate, surface)

    penetration = 0.005
    lbounds = system._lbounds_from_heights(penetration)

    bnds = system._reshape_bounds(lbounds, )
    init_disp = np.ones(substrate.nb_subdomain_grid_pts)  # .flatten()
    init_gap = init_disp - padded_surface.heights() - penetration

    res = optim.minimize(system.objective(penetration, gradient=True),
                         init_gap,
                         method='L-BFGS-B', jac=True,
                         bounds=bnds,
                         options=dict(gtol=1e-8, ftol=1e-20))

    assert res.success
    _lbfgsb = res.x.reshape((2 * nx, 2 * ny))

    res = system.minimize_proxy(offset=penetration, pentol=1e-7)
    assert res.success
    _ccg = res.x

    np.testing.assert_allclose(_lbfgsb, _ccg, atol=1e-6)
=======
@pytest.mark.parametrize("s", (1., 2.))
def test_dual_hessian(s):
    nx = 64
    ny = 32

    sx = sy = s
    R = 10.
    Es = 50.

    substrate = Solid.PeriodicFFTElasticHalfSpace((nx, ny), young=Es,
                                                  physical_sizes=(sx, sy))

    topography = make_sphere(R, (nx, ny), (sx, sy), kind="paraboloid")

    system = NonSmoothContactSystem(substrate=substrate, surface=topography)

    obj = system.dual_objective(0, True)

    gaps = np.random.random(size=(nx, ny))
    dgaps = np.random.random(size=(nx, ny))

    _, grad = obj(gaps)

    h = 1.
    _, grad_d = obj(gaps + h * dgaps)

    dgrad = grad_d - grad

    dgrad_from_hess = system.dual_hessian_product(h * dgaps)

    np.testing.assert_allclose(dgrad_from_hess, dgrad)
>>>>>>> dd89fdde
<|MERGE_RESOLUTION|>--- conflicted
+++ resolved
@@ -133,9 +133,39 @@
 
     np.testing.assert_allclose(dgrad_from_hess, dgrad)
 
-<<<<<<< HEAD
 # TODO: test dual hessian
 
+@pytest.mark.parametrize("s", (1., 2.))
+def test_dual_hessian(s):
+    nx = 64
+    ny = 32
+
+    sx = sy = s
+    R = 10.
+    Es = 50.
+
+    substrate = Solid.PeriodicFFTElasticHalfSpace((nx, ny), young=Es,
+                                                  physical_sizes=(sx, sy))
+
+    topography = make_sphere(R, (nx, ny), (sx, sy), kind="paraboloid")
+
+    system = NonSmoothContactSystem(substrate=substrate, surface=topography)
+
+    obj = system.dual_objective(0, True)
+
+    gaps = np.random.random(size=(nx, ny))
+    dgaps = np.random.random(size=(nx, ny))
+
+    _, grad = obj(gaps)
+
+    h = 1.
+    _, grad_d = obj(gaps + h * dgaps)
+
+    dgrad = grad_d - grad
+
+    dgrad_from_hess = system.dual_hessian_product(h * dgaps)
+
+    np.testing.assert_allclose(dgrad_from_hess, dgrad)
 
 @pytest.mark.parametrize("s", [1., 2.])
 def test_scipy_friendly_interface_nonperiodic(s):
@@ -176,37 +206,4 @@
     assert res.success
     _ccg = res.x
 
-    np.testing.assert_allclose(_lbfgsb, _ccg, atol=1e-6)
-=======
-@pytest.mark.parametrize("s", (1., 2.))
-def test_dual_hessian(s):
-    nx = 64
-    ny = 32
-
-    sx = sy = s
-    R = 10.
-    Es = 50.
-
-    substrate = Solid.PeriodicFFTElasticHalfSpace((nx, ny), young=Es,
-                                                  physical_sizes=(sx, sy))
-
-    topography = make_sphere(R, (nx, ny), (sx, sy), kind="paraboloid")
-
-    system = NonSmoothContactSystem(substrate=substrate, surface=topography)
-
-    obj = system.dual_objective(0, True)
-
-    gaps = np.random.random(size=(nx, ny))
-    dgaps = np.random.random(size=(nx, ny))
-
-    _, grad = obj(gaps)
-
-    h = 1.
-    _, grad_d = obj(gaps + h * dgaps)
-
-    dgrad = grad_d - grad
-
-    dgrad_from_hess = system.dual_hessian_product(h * dgaps)
-
-    np.testing.assert_allclose(dgrad_from_hess, dgrad)
->>>>>>> dd89fdde
+    np.testing.assert_allclose(_lbfgsb, _ccg, atol=1e-6)