--- conflicted
+++ resolved
@@ -76,7 +76,6 @@
     disp = init_gap + surface.heights() + offset
     init_pressure = substrate.evaluate_force(disp)
 
-<<<<<<< HEAD
     # res = optim.minimize(system.dual_objective(offset, gradient=True),
     #                      init_pressure,
     #                      method='L-BFGS-B', jac=True,
@@ -85,14 +84,6 @@
     #                                   ftol=1e-20))
     res = system.dual_minimize_proxy(x0=disp, offset=offset, gtol=1e-8)
 
-=======
-    res = optim.minimize(system.dual_objective(offset, gradient=True),
-                         init_pressure,
-                         method='L-BFGS-B', jac=True,
-                         bounds=bnds,
-                         options=dict(gtol=1e-8 * system.area_per_pt,
-                                      ftol=1e-20))
->>>>>>> a6f116a1
     assert res.success
     CA_lbfgsb = res.x.reshape((nx, ny)) > 0  # Contact area
     fun = system.dual_objective(offset, gradient=True)
@@ -126,24 +117,19 @@
 
     system = NonSmoothContactSystem(substrate=substrate, surface=topography)
 
-<<<<<<< HEAD
     obj = system.primal_objective(0, True)
-=======
-    obj = system.primal_objective(0, True, True)
->>>>>>> a6f116a1
 
     gaps = np.random.random(size=(nx, ny))
     dgaps = np.random.random(size=(nx, ny))
 
-<<<<<<< HEAD
-    _, grad = obj(gaps)
+    _, grad = obj(gaps.reshape(-1))
 
     h = 1.
-    _, grad_d = obj(gaps + h * dgaps)
+    _, grad_d = obj((gaps + h * dgaps).reshape(-1))
 
     dgrad = grad_d - grad
 
-    dgrad_from_hess = system.primal_hessian_product(h * dgaps)
+    dgrad_from_hess = system.primal_hessian_product((h * dgaps).reshape(-1))
 
     np.testing.assert_allclose(dgrad_from_hess, dgrad)
 
@@ -177,18 +163,4 @@
 
     dgrad_from_hess = system.dual_hessian_product(h * dgaps)
 
-    np.testing.assert_allclose(dgrad_from_hess, dgrad)
-=======
-    _, grad = obj(gaps.reshape(-1))
-
-    h = 1.
-    _, grad_d = obj((gaps + h * dgaps).reshape(-1))
-
-    dgrad = grad_d - grad
-
-    dgrad_from_hess = system.primal_hessian_product((h * dgaps).reshape(-1))
-
-    np.testing.assert_allclose(dgrad_from_hess, dgrad)
-
-# TODO: test dual hessian
->>>>>>> a6f116a1
+    np.testing.assert_allclose(dgrad_from_hess, dgrad)