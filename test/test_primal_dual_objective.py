--- conflicted
+++ resolved
@@ -84,20 +84,9 @@
     res = system.dual_minimize_proxy(offset, init_force=init_force,
                                      solver='bugnicourt_cg', )
 
-<<<<<<< HEAD
     assert res.success
     CA_bug = res.x.reshape((nx, ny)) > 0  # Contact area
     force_bug = res.x
-=======
-    res = optim.minimize(system.dual_objective(offset, gradient=True),
-                         init_pressure,
-                         method='L-BFGS-B', jac=True,
-                         bounds=bnds,
-                         options=dict(gtol=1e-6 * system.area_per_pt,
-                                      ftol=1e-20))
-    assert res.success, res.message
-    CA_lbfgsb = res.x.reshape((nx, ny)) > 0  # Contact area
->>>>>>> becf6c92
     fun = system.dual_objective(offset, gradient=True)
     gap_bug = fun(res.x)[1]
     gap_bug = gap_bug.reshape((nx, ny))
@@ -105,22 +94,17 @@
     res = system.dual_minimize_proxy(offset, init_force=init_force,
                                      solver='polonsky_keer_cg', )
 
-<<<<<<< HEAD
-    assert res.success
+    assert res.success, res.message
     CA_pk = res.x.reshape((nx, ny)) > 0  # Contact are
     force_pk = res.x
     fun = system.dual_objective(offset, gradient=True)
     gap_pk = fun(res.x)[1]
     gap_pk = gap_pk.reshape((nx, ny))
-=======
-    res = system.minimize_proxy(offset=offset, pentol=1e-8)
-    assert res.success, res.message
->>>>>>> becf6c92
 
     res = system.dual_minimize_proxy(offset, init_force=init_force,
                                      solver='l-bfgs-b', )
 
-    assert res.success
+    assert res.success, res.message
     CA_lbfgsb = res.x.reshape((nx, ny)) > 0  # Contact area
     force_lbfgsb = res.x
     fun = system.dual_objective(offset, gradient=True)
