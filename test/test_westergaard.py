--- conflicted
+++ resolved
@@ -121,11 +121,6 @@
     gap = res.x
     converged = res.success
     assert converged
-<<<<<<< HEAD
-    assert \
-        res.message == b"CONVERGENCE: NORM_OF_PROJECTED_GRADIENT_<=_PGTOL", \
-        res.message
-=======
     if hasattr(res.message, "decode"):
         decoded_message = res.message.decode()
     else:
@@ -133,7 +128,6 @@
 
     assert decoded_message == \
         'CONVERGENCE: NORM_OF_PROJECTED_GRADIENT_<=_PGTOL'
->>>>>>> a6f116a1
 
     x = np.arange(n) * s / n
     mean_pressure = np.mean(forces) / substrate.area_per_pt
