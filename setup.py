#
# Copyright 2016, 2020 Lars Pastewka
#           2018, 2020 Antoine Sanner
#           2015-2016 Till Junge
#
# ### MIT license
#
# Permission is hereby granted, free of charge, to any person obtaining a copy
# of this software and associated documentation files (the "Software"), to deal
# in the Software without restriction, including without limitation the rights
# to use, copy, modify, merge, publish, distribute, sublicense, and/or sell
# copies of the Software, and to permit persons to whom the Software is
# furnished to do so, subject to the following conditions:
#
# The above copyright notice and this permission notice shall be included in
# all copies or substantial portions of the Software.
#
# THE SOFTWARE IS PROVIDED "AS IS", WITHOUT WARRANTY OF ANY KIND, EXPRESS OR
# IMPLIED, INCLUDING BUT NOT LIMITED TO THE WARRANTIES OF MERCHANTABILITY,
# FITNESS FOR A PARTICULAR PURPOSE AND NONINFRINGEMENT. IN NO EVENT SHALL THE
# AUTHORS OR COPYRIGHT HOLDERS BE LIABLE FOR ANY CLAIM, DAMAGES OR OTHER
# LIABILITY, WHETHER IN AN ACTION OF CONTRACT, TORT OR OTHERWISE, ARISING FROM,
# OUT OF OR IN CONNECTION WITH THE SOFTWARE OR THE USE OR OTHER DEALINGS IN THE
# SOFTWARE.
#

from setuptools import setup, find_packages


scripts = [
   'commandline/hard_wall.py',
   'commandline/plotacf.py',
   'commandline/plotpsd.py',
   'commandline/plotmap.py'
   ]

setup(
    name="ContactMechanics",
    scripts=scripts,
    packages=find_packages(),
    package_data={'': ['ChangeLog.md']},
    include_package_data=True,
    # metadata for upload to PyPI
    author="Lars Pastewka",
    author_email="lars.pastewka@imtek.uni-freiburg.de",
    description="Efficient contact mechanics using elastic half-space "
                "methods",
    license="MIT",
    test_suite='test',
    # dependencies
    python_requires='>=3.5.0',
    use_scm_version=True,
    zip_safe=True,
    setup_requires=[
        'setuptools_scm>=3.5.0'
    ],
    install_requires=[
<<<<<<< HEAD
        'numpy>=1.16.3',
        'NuMPI>=0.3.0',
        'muFFT>=0.10.0',
        'SurfaceTopography>=0.93.0'
=======
        'numpy>=1.11.0',
        'NuMPI>=0.3.0',
        'muFFT>=0.18.1',
        'SurfaceTopography>=0.100.1'
>>>>>>> 50c3e162
    ]
)<|MERGE_RESOLUTION|>--- conflicted
+++ resolved
@@ -55,16 +55,9 @@
         'setuptools_scm>=3.5.0'
     ],
     install_requires=[
-<<<<<<< HEAD
         'numpy>=1.16.3',
-        'NuMPI>=0.3.0',
-        'muFFT>=0.10.0',
-        'SurfaceTopography>=0.93.0'
-=======
-        'numpy>=1.11.0',
         'NuMPI>=0.3.0',
         'muFFT>=0.18.1',
         'SurfaceTopography>=0.100.1'
->>>>>>> 50c3e162
     ]
 )